--- conflicted
+++ resolved
@@ -1360,7 +1360,6 @@
         else
           bft_error(__FILE__, __LINE__, 0,
                     _("Invalid gas combustion flow model: %s."),
-<<<<<<< HEAD
                     vars->model_value);
         
         /* Read uniform variable thermodynamical pressure (ipthrm) */
@@ -1383,9 +1382,6 @@
             cm->isoot = 1;
             cs_gui_node_get_child_real(tn_soot, "soot_density", &(cm->gas.rosoot));}
         }
-=======
-                    model_value);
->>>>>>> 15cf36ad
       }
     }
     else if (cs_gui_strcmp(model_name, "atmospheric_flows")) {
