--- conflicted
+++ resolved
@@ -6936,8 +6936,6 @@
   accuracy    = false;
 #endif
 
-<<<<<<< HEAD
-
   // Pour l'instant ces lignes sont pour moi
   // Elles seront à enlever
   compute_cuda  = false;
@@ -6952,13 +6950,6 @@
   BFT_MALLOC(rhs_cuda, n_cells_ext, cs_real_33_t);
   BFT_MALLOC(gradv_cuda, n_cells_ext, cs_real_33_t);
   BFT_MALLOC(gradv_cpu, n_cells_ext, cs_real_33_t);
-=======
-BFT_MALLOC(rhs, n_cells_ext, cs_real_33_t);
-BFT_MALLOC(rhs_cuda, n_cells_ext, cs_real_33_t);
-BFT_MALLOC(gradv_cuda, n_cells_ext, cs_real_33_t);
-BFT_MALLOC(gradv_cpu, n_cells_ext, cs_real_33_t);
->>>>>>> 6843ca83
-
   /* Compute Right-Hand Side */
   /*-------------------------*/
 #if defined(HAVE_CUDA)
