/*============================================================================
 * Gradient reconstruction, CUDA implementations.
 *============================================================================*/

/*
  This file is part of code_saturne, a general-purpose CFD tool.

  Copyright (C) 1998-2023 EDF S.A.

  This program is free software; you can redistribute it and/or modify it under
  the terms of the GNU General Public License as published by the Free Software
  Foundation; either version 2 of the License, or (at your option) any later
  version.

  This program is distributed in the hope that it will be useful, but WITHOUT
  ANY WARRANTY; without even the implied warranty of MERCHANTABILITY or FITNESS
  FOR A PARTICULAR PURPOSE.  See the GNU General Public License for more
  details.

  You should have received a copy of the GNU General Public License along with
  this program; if not, write to the Free Software Foundation, Inc., 51 Franklin
  Street, Fifth Floor, Boston, MA 02110-1301, USA.
*/

/*----------------------------------------------------------------------------*/
#include "cs_gradient_cuda.cuh"

#include "cs_gradient_lsq_vector.cuh"
#include "cs_gradient_lsq_vector_v2.cuh"
#include "cs_gradient_lsq_vector_v3.cuh"
#include "cs_gradient_lsq_vector_gather.cuh"
#include "cs_gradient_lsq_vector_gather_v2.cuh"
#include "cs_gradient_lsq_vector_gather_v3.cuh"

/*! \cond DOXYGEN_SHOULD_SKIP_THIS */

/*----------------------------------------------------------------------------*/

/*=============================================================================
 * Local macros
 *============================================================================*/

/*=============================================================================
 * Local definitions
 *============================================================================*/

/*============================================================================
 * Private function definitions
 *============================================================================*/

/*----------------------------------------------------------------------------
 * Recompute cocg at boundaries, using saved cocgb
 *----------------------------------------------------------------------------*/

template <typename T>
__global__ static void
_compute_cocg_from_cocgb(cs_lnum_t         n_b_cells,
                         const cs_lnum_t  *b_cells,
                         T                *cocg,
                         T                *cocgb)
{
  size_t ii = blockIdx.x*blockDim.x + threadIdx.x;

  if (ii < n_b_cells) {
    cs_lnum_t c_id = b_cells[ii];
    auto a = cocg[c_id];
    auto b = cocgb[ii];
    a[0] = b[0];
    a[1] = b[1];
    a[2] = b[2];
    a[3] = b[3];
    a[4] = b[4];
    a[5] = b[5];
  }
}

/*----------------------------------------------------------------------------
 * Save COCGB at boundaries, using COCG.
 *----------------------------------------------------------------------------*/

template <typename T>
__global__ static void
_save_cocgb(cs_lnum_t         size,
            const cs_lnum_t  *b_cells,
            T                *cocg,
            T                *cocgb)
{
  cs_lnum_t ii = blockIdx.x*blockDim.x + threadIdx.x;
  if (ii < size) {
    cs_lnum_t c_id = b_cells[ii];
    auto      a    = cocgb[ii];
    auto      b    = cocg[c_id];
    a[0]           = b[0];
    a[1]           = b[1];
    a[2]           = b[2];
    a[3]           = b[3];
    a[4]           = b[4];
    a[5]           = b[5];
  }
}

/*----------------------------------------------------------------------------
 * Recompute the inverse of cocg
 *----------------------------------------------------------------------------*/

template <typename T>
__global__ static void
_compute_cocg_inv(cs_lnum_t         n_cells,
                  const cs_lnum_t  *cell_ids,
                  T                *cocg)
{
  cs_lnum_t c_idx = blockIdx.x * blockDim.x + threadIdx.x;

  if (c_idx >= n_cells)
    return;

  cs_lnum_t c_id = (cell_ids != NULL) ? cell_ids[c_idx] : c_idx;

  auto a = cocg[c_id];

  auto a00 = a[1]*a[2] - a[4]*a[4];
  auto a01 = a[4]*a[5] - a[3]*a[2];
  auto a02 = a[3]*a[4] - a[1]*a[5];
  auto a11 = a[0]*a[2] - a[5]*a[5];
  auto a12 = a[3]*a[5] - a[0]*a[4];
  auto a22 = a[0]*a[1] - a[3]*a[3];

  double det_inv = 1. / (a[0]*a00 + a[3]*a01 + a[5]*a02);

  a[0] = a00 * det_inv;
  a[1] = a11 * det_inv;
  a[2] = a22 * det_inv;
  a[3] = a01 * det_inv;
  a[4] = a12 * det_inv;
  a[5] = a02 * det_inv;
}

/*----------------------------------------------------------------------------
 * Compute the gradient using the least-squares method.
 *----------------------------------------------------------------------------*/

template <typename T>
__global__ static void
_compute_gradient_lsq_s(cs_lnum_t     n_cells,
                        cs_real_3_t  *grad,
                        T            *cocg,
                        cs_real_4_t  *rhsv)
{
  size_t c_id = blockIdx.x * blockDim.x + threadIdx.x;
  if (c_id < n_cells) {

    auto _cocg = cocg[c_id];
    auto _rhsv = rhsv[c_id];

    grad[c_id][0] =   _cocg[0] *_rhsv[0]
                    + _cocg[3] *_rhsv[1]
                    + _cocg[5] *_rhsv[2];
    grad[c_id][1] =   _cocg[3] *_rhsv[0]
                    + _cocg[1] *_rhsv[1]
                    + _cocg[4] *_rhsv[2];
    grad[c_id][2] =   _cocg[5] *_rhsv[0]
                    + _cocg[4] *_rhsv[1]
                    + _cocg[2] *_rhsv[2];

  }
}

/*----------------------------------------------------------------------------
 * Recompute the cocg and rhsv contributions from interior and extended cells
 *----------------------------------------------------------------------------*/

template <typename T>
__global__ static void
_compute_cocg_rhsv_lsq_s_i_face(cs_lnum_t           size,
                                T                  *cocg,
                                const cs_lnum_t    *cell_cells_idx,
                                const cs_lnum_t    *cell_cells,
                                const cs_real_3_t  *cell_cen,
                                cs_real_4_t        *rhsv,
                                const cs_real_t    *c_weight)
{
  cs_lnum_t c_id = blockIdx.x * blockDim.x + threadIdx.x;
  if (c_id < size) {

    /* Initialize COCG (RHS initialize before) */

    cocg[c_id][0] = 0; cocg[c_id][1] = 0; cocg[c_id][2] = 0;
    cocg[c_id][3] = 0; cocg[c_id][4] = 0; cocg[c_id][5] = 0;

    cs_lnum_t s_id = cell_cells_idx[c_id];
    cs_lnum_t e_id = cell_cells_idx[c_id + 1];
    cs_real_t dc[3], ddc, _weight;
    cs_lnum_t c_id1;

    /* Add contributions from neighbor cells/interior faces */

    for (cs_lnum_t i = s_id; i < e_id; i++) {
      c_id1 = cell_cells[i];

      dc[0] = cell_cen[c_id1][0] - cell_cen[c_id][0];
      dc[1] = cell_cen[c_id1][1] - cell_cen[c_id][1];
      dc[2] = cell_cen[c_id1][2] - cell_cen[c_id][2];

      ddc = 1. / (dc[0] * dc[0] + dc[1] * dc[1] + dc[2] * dc[2]);
      if (c_weight == NULL)
        _weight = 1;
      else
        _weight = 2. * c_weight[c_id1] / (c_weight[c_id] + c_weight[c_id1]);

      _weight *= (rhsv[c_id1][3] - rhsv[c_id][3]) * ddc;

      rhsv[c_id][0] += dc[0] * _weight;
      rhsv[c_id][1] += dc[1] * _weight;
      rhsv[c_id][2] += dc[2] * _weight;

      cocg[c_id][0] += dc[0] * dc[0] * ddc;
      cocg[c_id][1] += dc[1] * dc[1] * ddc;
      cocg[c_id][2] += dc[2] * dc[2] * ddc;
      cocg[c_id][3] += dc[0] * dc[1] * ddc;
      cocg[c_id][4] += dc[1] * dc[2] * ddc;
      cocg[c_id][5] += dc[0] * dc[2] * ddc;
    }
  }
}

/*----------------------------------------------------------------------------
 * Compute cocg and rhsv contributions at boundaries
 *----------------------------------------------------------------------------*/

template <typename T>
__global__ static void
_compute_cocg_rhsv_lsq_s_b_face(cs_lnum_t         n_b_cells,
                                cs_real_t         inc,
                                const cs_lnum_t   b_cells[],
                                const cs_lnum_t   cell_b_faces_idx[],
                                const cs_lnum_t   cell_b_faces[],
                                const cs_real_t   b_face_normal[][3],
                                const cs_real_t   b_face_surf[],
                                const cs_real_t   b_dist[],
                                const cs_real_t   diipb[][3],
                                const cs_real_t   coefap[],
                                const cs_real_t   coefbp[],
                                T                *restrict cocg,
                                cs_real_4_t      *restrict rhsv)
{
  cs_lnum_t b_c_idx = blockIdx.x * blockDim.x + threadIdx.x;

  if (b_c_idx >= n_b_cells)
    return;

  cs_lnum_t c_id = b_cells[b_c_idx];

  cs_lnum_t s_id = cell_b_faces_idx[c_id];
  cs_lnum_t e_id = cell_b_faces_idx[c_id + 1];

  for (cs_lnum_t i = s_id; i < e_id; i++) {
    cs_lnum_t f_id = cell_b_faces[i];

    cs_real_t unddij = 1. / b_dist[f_id];
    cs_real_t umcbdd = (1. - coefbp[f_id]) * unddij;
    cs_real_t udbfs  = 1. / b_face_surf[f_id];
    cs_real_t dddij[3];
    dddij[0] = udbfs * b_face_normal[f_id][0] + umcbdd * diipb[f_id][0];
    dddij[1] = udbfs * b_face_normal[f_id][1] + umcbdd * diipb[f_id][1];
    dddij[2] = udbfs * b_face_normal[f_id][2] + umcbdd * diipb[f_id][2];

    unddij *= (coefap[f_id] * inc + (coefbp[f_id] - 1.) * rhsv[c_id][3]);

    rhsv[c_id][0] += dddij[0] * unddij;
    rhsv[c_id][1] += dddij[1] * unddij;
    rhsv[c_id][2] += dddij[2] * unddij;

    cocg[c_id][0] += dddij[0] * dddij[0];
    cocg[c_id][1] += dddij[1] * dddij[1];
    cocg[c_id][2] += dddij[2] * dddij[2];
    cocg[c_id][3] += dddij[0] * dddij[1];
    cocg[c_id][4] += dddij[1] * dddij[2];
    cocg[c_id][5] += dddij[0] * dddij[2];
  }
}

/*----------------------------------------------------------------------------
 * Recompute the rhsv contribution from interior and extended cells
 *----------------------------------------------------------------------------*/

__global__ static void
_compute_rhsv_lsq_s_i_face(cs_lnum_t          size,
                           const cs_lnum_t   *cell_cells_idx,
                           const cs_lnum_t   *cell_cells,
                           const cs_real_3_t *cell_cen,
                           const cs_real_t   *c_weight,
                           cs_real_4_t       *rhsv)
{
  cs_lnum_t c_id = blockIdx.x * blockDim.x + threadIdx.x;
  if (c_id < size) {
    cs_lnum_t s_id = cell_cells_idx[c_id];
    cs_lnum_t e_id = cell_cells_idx[c_id + 1];
    cs_real_t dc[3], ddc, _weight;
    cs_lnum_t c_id1;
    for (cs_lnum_t i = s_id; i < e_id; i++) {
      c_id1 = cell_cells[i];
      if (c_weight == NULL)
        _weight = 1;
      else
        _weight = 2. * c_weight[c_id1] / (c_weight[c_id] + c_weight[c_id1]);

      dc[0] = cell_cen[c_id1][0] - cell_cen[c_id][0];
      dc[1] = cell_cen[c_id1][1] - cell_cen[c_id][1];
      dc[2] = cell_cen[c_id1][2] - cell_cen[c_id][2];

      ddc = 1. / (dc[0] * dc[0] + dc[1] * dc[1] + dc[2] * dc[2]);
      _weight *= (rhsv[c_id1][3] - rhsv[c_id][3]) * ddc;

      rhsv[c_id][0] += dc[0] * _weight;
      rhsv[c_id][1] += dc[1] * _weight;
      rhsv[c_id][2] += dc[2] * _weight;
    }
  }
}

/*----------------------------------------------------------------------------
 * Compute rhsv from contributions at boundaries
 *----------------------------------------------------------------------------*/

__global__ static void
_compute_rhsv_lsq_s_b_face(cs_lnum_t         n_b_cells,
                           cs_real_t         inc,
                           const cs_lnum_t   b_cells[],
                           const cs_lnum_t   cell_b_faces_idx[],
                           const cs_lnum_t   cell_b_faces[],
                           const cs_real_t   b_face_normal[][3],
                           const cs_real_t   b_face_surf[],
                           const cs_real_t   b_dist[],
                           const cs_real_t   diipb[][3],
                           const cs_real_t   coefap[],
                           const cs_real_t   coefbp[],
                           cs_real_4_t      *restrict rhsv)
{
  cs_lnum_t b_c_idx = blockIdx.x * blockDim.x + threadIdx.x;

  if (b_c_idx >= n_b_cells)
    return;

  cs_lnum_t c_id = b_cells[b_c_idx];

  cs_lnum_t s_id = cell_b_faces_idx[c_id];
  cs_lnum_t e_id = cell_b_faces_idx[c_id + 1];

  for (cs_lnum_t i = s_id; i < e_id; i++) {
    cs_lnum_t f_id = cell_b_faces[i];

    cs_real_t unddij = 1. / b_dist[f_id];
    cs_real_t umcbdd = (1. - coefbp[f_id]) * unddij;
    cs_real_t udbfs  = 1. / b_face_surf[f_id];
    cs_real_t dddij[3];
    dddij[0] = udbfs * b_face_normal[f_id][0] + umcbdd * diipb[f_id][0];
    dddij[1] = udbfs * b_face_normal[f_id][1] + umcbdd * diipb[f_id][1];
    dddij[2] = udbfs * b_face_normal[f_id][2] + umcbdd * diipb[f_id][2];

    unddij *= (coefap[f_id] * inc + (coefbp[f_id] - 1.) * rhsv[c_id][3]);

    rhsv[c_id][0] += dddij[0] * unddij;
    rhsv[c_id][1] += dddij[1] * unddij;
    rhsv[c_id][2] += dddij[2] * unddij;
  }
}

/*----------------------------------------------------------------------------
 * Initialize RHSV with pvar
 *----------------------------------------------------------------------------*/

__global__ static void
_init_rhsv(cs_lnum_t         size,
           cs_real_4_t      *restrict rhsv,
           const cs_real_t  *pvar)
{
  cs_lnum_t c_id = blockIdx.x * blockDim.x + threadIdx.x;

  if (c_id < size) {
    rhsv[c_id][0] = 0.0;
    rhsv[c_id][1] = 0.0;
    rhsv[c_id][2] = 0.0;
    rhsv[c_id][3] = pvar[c_id];
  }
}

__global__ static void
_init_rhs_v3(cs_lnum_t         size,
           double3      *restrict rhs)
{
  cs_lnum_t c_id = blockIdx.x * blockDim.x + threadIdx.x;
  if (c_id >= size)
    return;

  rhs[c_id] = make_double3(0.0, 0.0, 0.0);
}

__global__ static void
_compute_gradient_lsq_v_v3(cs_lnum_t           size,
                        cs_real_33_t        *restrict gradv,
                        cs_real_33_t        *restrict rhs,
                        cs_cocg_6_t         *restrict cocg)
{
  size_t c_id = blockIdx.x * blockDim.x + threadIdx.x;
  if (c_id >= size) 
    return;
  auto& gradc = gradv[c_id];
  auto& rhsc = rhs[c_id];
  auto cocgc = cocg[c_id];
  for(cs_lnum_t i = 0; i < 3; i++){
    auto& gradci = gradc[i];
    auto rhsci = rhsc[i];
    gradci[0] =   rhsci[0] * cocgc[0]
                          + rhsci[1] * cocgc[3]
                          + rhsci[2] * cocgc[5];

    gradci[1] =   rhsci[0] * cocgc[3]
                        + rhsci[1] * cocgc[1]
                        + rhsci[2] * cocgc[4];

    gradci[2] =   rhsci[0] * cocgc[5]
                        + rhsci[1] * cocgc[4]
                        + rhsci[2] * cocgc[2];
  }
}

__global__ static void
_compute_gradient_lsq_b_v(cs_lnum_t         size,
                          cs_lnum_t         n_b_cells,
                          cs_lnum_t         *restrict b_cells,
                          cs_real_33_t        *restrict gradv,
                          cs_real_33_t        *restrict rhs,
                          cs_cocg_6_t         *restrict cocg,
                          cs_real_3_t *restrict b_face_normal,
                          cs_lnum_t *restrict cell_b_faces,
                          cs_lnum_t *restrict cell_b_faces_idx)
{
  size_t c_id = blockIdx.x * blockDim.x + threadIdx.x;

  cs_lnum_t _33_9_idx[9][2];
  int nn = 0;
  for (int ll = 0; ll < 3; ll++) {
    for (int mm = 0; mm < 3; mm++) {
      _33_9_idx[nn][0] = ll;
      _33_9_idx[nn][1] = mm;
      nn++;
    }
  }

   /* Loop on boundary cells */
  cs_lnum_t c_id1 = b_cells[c_id];
  cs_real_t cocgb[3][3], cocgb_v[45], rhsb_v[9], x[9];

  cocgb[0][0] = cocg[c_id][0];
  cocgb[0][1] = cocg[c_id][3];
  cocgb[0][2] = cocg[c_id][5];
  cocgb[1][0] = cocg[c_id][3];
  cocgb[1][1] = cocg[c_id][1];
  cocgb[1][2] = cocg[c_id][4];
  cocgb[2][0] = cocg[c_id][5];
  cocgb[2][1] = cocg[c_id][4];
  cocgb[2][2] = cocg[c_id][2];

  cs_lnum_t s_id = cell_b_faces_idx[c_id];
  cs_lnum_t e_id = cell_b_faces_idx[c_id+1];
  cs_lnum_t f_id;
  cs_real_3_t normal;
  cs_real_t norm, inverse_norm;

  for (cs_lnum_t index = s_id; index < e_id; index++) {

    f_id = cell_b_faces[index];

    /* Normal is vector 0 if the b_face_normal norm is too small */
    norm = sqrt(b_face_normal[index][0]*b_face_normal[index][0] 
            + b_face_normal[index][1]*b_face_normal[index][1]
            + b_face_normal[index][2]*b_face_normal[index][2]);

    inverse_norm = 1. / norm;

    normal[0] = inverse_norm * b_face_normal[index][0];
    normal[1] = inverse_norm * b_face_normal[index][1];
    normal[2] = inverse_norm * b_face_normal[index][2];

    for (cs_lnum_t ii = 0; ii < 3; ii++) {
      for (cs_lnum_t jj = 0; jj < 3; jj++)
        cocgb[ii][jj] += normal[ii] * normal[jj];
    }

  }

}

/*----------------------------------------------------------------------------
 * Synchronize of copy a T type array from the host to a device.
 *
 * parameters:
 *   val_h          <-- pointer to host data
 *   n_vals         <-- number of data values
 *   device_id      <-- associated device id
 *   stream         <-- associated stream (for async prefetch only)
 *   val_d          --> matching pointer on device
 *   buf_d          --> matching allocation pointer on device (should be freed
 *                      after use if non-NULL)
 *----------------------------------------------------------------------------*/

template <typename T>
static void
_sync_or_copy_real_h2d(const  T   *val_h,
                       cs_lnum_t           n_vals,
                       int                 device_id,
                       cudaStream_t        stream,
                       const T   **val_d,
                       void              **buf_d)
{
  const T  *_val_d = NULL;
  void             *_buf_d = NULL;

  cs_alloc_mode_t alloc_mode = cs_check_device_ptr(val_h);
  size_t size = n_vals * sizeof(T);

  if (alloc_mode == CS_ALLOC_HOST) {
    CS_CUDA_CHECK(cudaMalloc(&_buf_d, size));
    cs_cuda_copy_h2d(_buf_d, val_h, size);
    _val_d = (const T *)_buf_d;
  }
  else {
    _val_d = (const T *)cs_get_device_ptr((void *)val_h);

    if (alloc_mode == CS_ALLOC_HOST_DEVICE_SHARED)
      cudaMemPrefetchAsync(val_h, size, device_id, stream);
    else
      cs_sync_h2d(val_h);
  }

  *val_d = _val_d;
  *buf_d = _buf_d;
}

/* Compute gridsize*/

unsigned int get_gridsize(unsigned int size, unsigned int blocksize){
  unsigned int gridsize = (unsigned int)ceil((double)size / blocksize);

  return gridsize;
}

/*! (DOXYGEN_SHOULD_SKIP_THIS) \endcond */

/*=============================================================================
 * Semi-private function definitions
 *============================================================================*/

/*----------------------------------------------------------------------------
 * Compute cell gradient using least-squares reconstruction for non-orthogonal
 * meshes (nswrgp > 1).
 *
 * Optionally, a volume force generating a hydrostatic pressure component
 * may be accounted for.
 *
 * cocg is computed to account for variable B.C.'s (flux).
 *
 * parameters:
 *   m              <-- pointer to associated mesh structure
 *   fvq            <-- pointer to associated finite volume quantities
 *   halo_type      <-- halo type (extended or not)
 *   recompute_cocg <-- flag to recompute cocg
 *   inc            <-- if 0, solve on increment; 1 otherwise
 *   coefap         <-- B.C. coefficients for boundary face normals
 *   coefbp         <-- B.C. coefficients for boundary face normals
 *   pvar           <-- variable
 *   c_weight       <-- weighted gradient coefficient variable,
 *                      or NULL
 *   cocg           <-> associated cell covariance array (on device)
 *   cocgb          <-> saved boundary cell covariance array (on device)
 *   grad           <-> gradient of pvar (halo prepared for periodicity
 *                      of rotation)
 *----------------------------------------------------------------------------*/

extern "C" void
cs_gradient_scalar_lsq_cuda(const cs_mesh_t              *m,
                            const cs_mesh_quantities_t   *fvq,
                            cs_halo_type_t                halo_type,
                            bool                          recompute_cocg,
                            cs_real_t                     inc,
                            const cs_real_t              *coefap,
                            const cs_real_t              *coefbp,
                            const cs_real_t              *pvar,
                            const cs_real_t     *restrict c_weight,
                            cs_cocg_6_t         *restrict cocg,
                            cs_cocg_6_t         *restrict cocgb,
                            cs_real_3_t         *restrict grad)
{
  const cs_mesh_adjacencies_t *ma = cs_glob_mesh_adjacencies;

  const cs_lnum_t n_cells     = m->n_cells;
  const cs_lnum_t n_cells_ext = m->n_cells_with_ghosts;
  const cs_lnum_t n_b_faces   = m->n_b_faces;

  static bool init_cocg = true;  /* A copy from CPU would suffice, or better,
                                    a separate device computation. */

  int device_id;
  cudaGetDevice(&device_id);

  cudaStream_t stream, stream1;
  cudaStreamCreate(&stream1);
  cudaStreamCreate(&stream);

  cs_real_4_t *rhsv;
  CS_CUDA_CHECK(cudaMalloc(&rhsv, n_cells_ext * sizeof(cs_real_4_t)));

  void *_pvar_d = NULL, *_coefa_d = NULL, *_coefb_d = NULL;
  const cs_real_t *pvar_d = NULL, *coefa_d = NULL, *coefb_d = NULL;

  _sync_or_copy_real_h2d(pvar, n_cells_ext, device_id, stream1,
                         &pvar_d, &_pvar_d);

  _sync_or_copy_real_h2d(coefap, n_b_faces, device_id, stream1,
                         &coefa_d, &_coefa_d);
  _sync_or_copy_real_h2d(coefbp, n_b_faces, device_id, stream1,
                         &coefb_d, &_coefb_d);

  unsigned int blocksize = 256;
  unsigned int gridsize_b
    = (unsigned int)ceil((double)m->n_b_cells / blocksize);
  unsigned int gridsize_bf
    = (unsigned int)ceil((double)m->n_b_faces / blocksize);
  unsigned int gridsize = (unsigned int)ceil((double)m->n_cells / blocksize);
  unsigned int gridsize_ext
    = (unsigned int)ceil((double)n_cells_ext / blocksize);

  const cs_lnum_t *restrict b_face_cells
    = (const cs_lnum_t *restrict)cs_get_device_ptr_const_pf(m->b_face_cells);
  const cs_lnum_t *restrict cell_cells_idx
    = (const cs_lnum_t *restrict)cs_get_device_ptr_const_pf(ma->cell_cells_idx);
  const cs_lnum_t *restrict cell_cells
    = (const cs_lnum_t *restrict)cs_get_device_ptr_const_pf(ma->cell_cells);
  const cs_lnum_t *restrict cell_cells_e_idx
    = (const cs_lnum_t *restrict)cs_get_device_ptr_const_pf(ma->cell_cells_e_idx);
  const cs_lnum_t *restrict cell_cells_e
    = (const cs_lnum_t *restrict)cs_get_device_ptr_const_pf(ma->cell_cells_e);

  const cs_lnum_t *restrict b_cells
    = (cs_lnum_t *restrict)cs_get_device_ptr_const_pf(m->b_cells);
  const cs_lnum_t *restrict cell_b_faces_idx
    = (const cs_lnum_t *restrict)cs_get_device_ptr_const_pf(ma->cell_b_faces_idx);
  const cs_lnum_t *restrict cell_b_faces
    = (const cs_lnum_t *restrict)cs_get_device_ptr_const_pf(ma->cell_b_faces);

  const cs_real_3_t *restrict cell_cen
    = (const cs_real_3_t *restrict)cs_get_device_ptr_const_pf(fvq->cell_cen);
  const cs_real_3_t *restrict b_face_normal
    = (const cs_real_3_t *restrict)cs_get_device_ptr_const_pf(fvq->b_face_normal);
  const cs_real_t *restrict b_face_surf
    = (const cs_real_t *restrict)cs_get_device_ptr_const_pf(fvq->b_face_surf);
  const cs_real_t *restrict b_dist
    = (const cs_real_t *restrict)cs_get_device_ptr_const_pf(fvq->b_dist);
  const cs_real_3_t *restrict diipb
    = (const cs_real_3_t *restrict)cs_get_device_ptr_const_pf(fvq->diipb);
  const cs_real_t *restrict weight
    = (const cs_real_t *restrict)cs_get_device_ptr_const_pf(fvq->weight);

  cudaStreamDestroy(stream1);
  cudaStreamSynchronize(0);

  _init_rhsv<<<gridsize_ext, blocksize, 0, stream>>>
    (n_cells_ext, rhsv, pvar_d);

  /* Reconstruct gradients using least squares for non-orthogonal meshes */
  /*---------------------------------------------------------------------*/

  /* Recompute cocg and at rhsv from interior cells */

  if (init_cocg) {

    _compute_cocg_rhsv_lsq_s_i_face<<<gridsize, blocksize, 0, stream>>>
      (n_cells, cocg, cell_cells_idx, cell_cells, cell_cen, rhsv, c_weight);

    /* Contribution from extended neighborhood */
    if (halo_type == CS_HALO_EXTENDED && cell_cells_e_idx != NULL)
      _compute_cocg_rhsv_lsq_s_i_face<<<gridsize, blocksize, 0, stream>>>
        (n_cells,
         cocg,
         cell_cells_e_idx,
         cell_cells_e,
         cell_cen,
         rhsv,
         c_weight);

    _save_cocgb<<<gridsize_b, blocksize, 0, stream>>>
      (m->n_b_cells, b_cells, cocg, cocgb);

    _compute_cocg_rhsv_lsq_s_b_face<<<gridsize_bf, blocksize, 0, stream>>>
      (m->n_b_cells,
       inc,
       b_cells,
       cell_b_faces_idx,
       cell_b_faces,
       b_face_normal,
       b_face_surf,
       b_dist,
       diipb,
       coefa_d,
       coefb_d,
       cocg,
       rhsv);

    /* Invert COCG at all cells */
    _compute_cocg_inv<<<gridsize, blocksize, 0, stream>>>
      (m->n_cells, NULL, cocg);

    init_cocg = false;

  }
  else {

    if (recompute_cocg) {

      _compute_cocg_from_cocgb<<<gridsize_b, blocksize, 0, stream>>>
        (m->n_b_cells, b_cells, cocg, cocgb);

      /* Recompute cocg and rhsv at boundaries*/
      _compute_cocg_rhsv_lsq_s_b_face<<<gridsize_bf, blocksize, 0, stream>>>
        (m->n_b_cells,
         inc,
         b_cells,
         cell_b_faces_idx,
         cell_b_faces,
         b_face_normal,
         b_face_surf,
         b_dist,
         diipb,
         coefa_d,
         coefb_d,
         cocg,
         rhsv);

      /* Invert COCG at boundary cells */
      _compute_cocg_inv<<<gridsize_b, blocksize, 0, stream>>>
        (m->n_b_cells, b_cells, cocg);

    }
    else
      _compute_rhsv_lsq_s_b_face<<<gridsize_bf, blocksize, 0, stream>>>
        (m->n_b_cells,
         inc,
         b_cells,
         cell_b_faces_idx,
         cell_b_faces,
         b_face_normal,
         b_face_surf,
         b_dist,
         diipb,
         coefa_d,
         coefb_d,
         rhsv);

    _compute_rhsv_lsq_s_i_face<<<gridsize, blocksize, 0, stream>>>
      (n_cells, cell_cells_idx, cell_cells, cell_cen, c_weight, rhsv);

    /* Contribution from extended neighborhood */
    if (halo_type == CS_HALO_EXTENDED && cell_cells_e_idx != NULL)
      _compute_rhsv_lsq_s_i_face<<<gridsize, blocksize, 0, stream>>>
        (n_cells,
         cell_cells_e_idx,
         cell_cells_e,
         cell_cen,
         c_weight,
         rhsv);
  }

  /* Compute gradient */
  /*------------------*/

  void *_grad_d = NULL;
  cs_real_3_t *grad_d = NULL;

  if (cs_check_device_ptr(grad) == CS_ALLOC_HOST) {
    size_t size = n_cells_ext * sizeof(cs_real_t) * 3;
    CS_CUDA_CHECK(cudaMalloc(&_grad_d, size));
    grad_d = (cs_real_3_t *)_grad_d;
  }
  else {
    grad_d = (cs_real_3_t *)cs_get_device_ptr((void *)grad);
  }

  _compute_gradient_lsq_s<<<gridsize, blocksize, 0, stream>>>
    (n_cells, grad_d, cocg, rhsv);

  cudaStreamSynchronize(stream);
  cudaStreamDestroy(stream);

  /* Sync to host */
  if (_grad_d != NULL) {
    size_t size = n_cells_ext * sizeof(cs_real_t) * 3;
    cs_cuda_copy_d2h(grad, grad_d, size);
  }
  else
    cs_sync_d2h(grad);

  if (_pvar_d != NULL)
    CS_CUDA_CHECK(cudaFree(_pvar_d));
  if (_coefa_d != NULL)
    CS_CUDA_CHECK(cudaFree(_coefa_d));
  if (_coefb_d != NULL)
    CS_CUDA_CHECK(cudaFree(_coefb_d));

  CS_CUDA_CHECK(cudaFree(rhsv));

  /* Synchronize halos */

  if (m->halo != NULL) {
    cs_halo_sync_var_strided(m->halo, CS_HALO_STANDARD, (cs_real_t *)grad, 3);
    if (m->have_rotation_perio)
      cs_halo_perio_sync_var_vect(m->halo, CS_HALO_STANDARD, (cs_real_t *)grad,
                                  3);
  }
}

/*----------------------------------------------------------------------------*/
/*! (DOXYGEN_SHOULD_SKIP_THIS) \endcond */

/*=============================================================================
 * Semi-private function definitions
 *============================================================================*/

/*----------------------------------------------------------------------------
 * Compute cell gradient using least-squares reconstruction for non-orthogonal
 * meshes (nswrgp > 1).
 *
 * Optionally, a volume force generating a hydrostatic pressure component
 * may be accounted for.
 *
 * cocg is computed to account for variable B.C.'s (flux).
 *
 * parameters:
 *   m              <-- pointer to associated mesh structure
 *   madj           <-- pointer to mesh adjacencies structure
 *   fvq            <-- pointer to associated finite volume quantities
 *   halo_type      <-- halo type (extended or not)
 *   inc            <-- if 0, solve on increment; 1 otherwise
 *   coefav         <-- B.C. coefficients for boundary face normals
 *   coefbv         <-- B.C. coefficients for boundary face normals
 *   pvar           <-- variable
 *   gradv          --> gradient of pvar (du_i/dx_j : gradv[][i][j])
 *----------------------------------------------------------------------------*/
extern "C" void
cs_lsq_vector_gradient_cuda(const cs_mesh_t               *m,
                     const cs_mesh_adjacencies_t   *madj,
                     const cs_mesh_quantities_t    *fvq,
                     const cs_halo_type_t           halo_type,
                     const int                      inc,
                     const cs_real_3_t    *restrict coefav,
                     const cs_real_33_t   *restrict coefbv,
                     const cs_real_3_t    *restrict pvar,
                     const cs_real_t      *restrict c_weight,
                     cs_cocg_6_t          *restrict cocg,
                     cs_real_33_t         *restrict gradv,
                     cs_real_33_t         *restrict rhs)
{
  const cs_lnum_t n_cells = m->n_cells;
  const cs_lnum_t n_cells_ext = m->n_cells_with_ghosts;
  const cs_lnum_t n_b_faces   = m->n_b_faces;
  const cs_lnum_t n_i_faces   = m->n_i_faces;

  cs_real_t *pvar_copy;
  pvar_copy = (cs_real_t *) malloc(n_cells * sizeof(cs_real_3_t));
  
  memcpy(pvar_copy, pvar, n_cells*sizeof(cs_real_3_t));

  int device_id;
  cudaGetDevice(&device_id);

  cudaStream_t stream;
  cudaStreamCreate(&stream);

  cudaEvent_t start, mem_h2d, init, i_faces, halo, b_faces, gradient, stop;
  float msec = 0.0f, msecTotal = 0.0f;
  CS_CUDA_CHECK(cudaEventCreate(&start));
  CS_CUDA_CHECK(cudaEventCreate(&mem_h2d));
  CS_CUDA_CHECK(cudaEventCreate(&init));
  CS_CUDA_CHECK(cudaEventCreate(&i_faces));
  CS_CUDA_CHECK(cudaEventCreate(&halo));
  CS_CUDA_CHECK(cudaEventCreate(&b_faces));
  CS_CUDA_CHECK(cudaEventCreate(&gradient));
  CS_CUDA_CHECK(cudaEventCreate(&stop));

  // Record the start event
  CS_CUDA_CHECK(cudaEventRecord(start, stream));

  cs_real_33_t *rhs_d;
  CS_CUDA_CHECK(cudaMalloc(&rhs_d, n_cells_ext * sizeof(cs_real_33_t)));
  cs_real_33_t *rhs_d_v0;
  CS_CUDA_CHECK(cudaMalloc(&rhs_d_v0, n_cells_ext * sizeof(cs_real_33_t)));
  cs_real_t *rhs_test_d;
  CS_CUDA_CHECK(cudaMalloc(&rhs_test_d, n_cells_ext * sizeof(cs_real_33_t)));

  cs_real_t *gradv_test_d;
  CS_CUDA_CHECK(cudaMalloc(&gradv_test_d, n_cells_ext * sizeof(cs_real_33_t)));

  cs_cocg_6_t *cocg_d;
  CS_CUDA_CHECK(cudaMalloc(&cocg_d, n_cells_ext * sizeof(cs_cocg_6_t)));

  cs_real_33_t *grad_d = NULL;
  CS_CUDA_CHECK(cudaMalloc(&grad_d, n_cells * sizeof(cs_real_33_t)));

  cs_cuda_copy_h2d(cocg_d, cocg, n_cells_ext * sizeof(cs_cocg_6_t));

  void *_pvar_d = NULL, *_coefa_d = NULL, *_coefb_d = NULL, 
  *_cell_cells_idx_d = NULL;
  const cs_real_3_t *pvar_d = NULL, *coefa_d = NULL; 
  const cs_real_33_t *coefb_d = NULL;
  const cs_lnum_t *cell_cells_idx_d = NULL;

  cs_real_t *pvar_d_1d;
  CS_CUDA_CHECK(cudaMalloc(&pvar_d_1d, n_cells * sizeof(cs_real_3_t)));
  cs_cuda_copy_h2d(pvar_d_1d, pvar_copy, n_cells * sizeof(cs_real_3_t));

  unsigned int blocksize = 256;
  unsigned int gridsize_b
    = (unsigned int)ceil((double)m->n_b_cells / blocksize);
  unsigned int gridsize_if
    = (unsigned int)ceil((double)m->n_i_faces / blocksize);
  unsigned int gridsize_if_bis
    = (unsigned int)ceil((double)(m->n_i_faces*3*3) / blocksize);
  unsigned int gridsize_bf
    = (unsigned int)ceil((double)m->n_b_faces / blocksize);
  unsigned int gridsize = (unsigned int)ceil((double)m->n_cells / blocksize);
  unsigned int gridsize_ext
    = (unsigned int)ceil((double)n_cells_ext / blocksize);
  unsigned int gridsize_ext_1d
    = (unsigned int)ceil((double)(n_cells_ext*3*3) / blocksize);

  const cs_lnum_2_t *restrict i_face_cells
    = (const cs_lnum_2_t *restrict)cs_get_device_ptr_const_pf(m->i_face_cells);
  const cs_lnum_t *restrict b_face_cells
    = (const cs_lnum_t *restrict)cs_get_device_ptr_const_pf(m->b_face_cells);
  const cs_lnum_t *restrict b_cells
    = (cs_lnum_t *restrict)cs_get_device_ptr_const_pf(m->b_cells);
  const cs_lnum_t *restrict cell_cells_idx
    = (const cs_lnum_t *restrict)cs_get_device_ptr_const_pf(madj->cell_cells_idx);
  const cs_lnum_t *restrict cell_cells_lst
    = (const cs_lnum_t *restrict)cs_get_device_ptr_const_pf(m->cell_cells_lst);
  const cs_lnum_t *restrict cell_b_faces_idx
    = (const cs_lnum_t *restrict)cs_get_device_ptr_const_pf(madj->cell_b_faces_idx);
  const cs_lnum_t *restrict cell_b_faces
    = (const cs_lnum_t *restrict)cs_get_device_ptr_const_pf(madj->cell_b_faces);
  const cs_lnum_t *restrict cell_i_faces
    = (const cs_lnum_t *restrict)cs_get_device_ptr_const_pf(madj->cell_i_faces);
  const short int *restrict cell_i_faces_sgn
    = (const short int *restrict)cs_get_device_ptr_const_pf(madj->cell_i_faces_sgn);
  const int n_i_groups = m->i_face_numbering->n_groups;
  const int n_i_threads = m->i_face_numbering->n_threads;
  const cs_lnum_t *restrict i_group_index = m->i_face_numbering->group_index;
  const cs_lnum_t *restrict b_group_index = m->b_face_numbering->group_index;

  const cs_lnum_t *restrict cell_cells
    = (const cs_lnum_t *restrict)cs_get_device_ptr_const_pf(madj->cell_cells);
  const cs_real_3_t *restrict cell_cen
    = (const cs_real_3_t *restrict)cs_get_device_ptr_const_pf(fvq->cell_cen);
  const cs_real_3_t *restrict cell_f_cen
    = (const cs_real_3_t *restrict)cs_get_device_ptr_const_pf(fvq->cell_f_cen);
  const cs_real_t *restrict weight
    = (const cs_real_t *restrict)cs_get_device_ptr_const_pf(fvq->weight);
  const cs_real_t *restrict b_dist
    = (const cs_real_t *restrict)cs_get_device_ptr_const_pf(fvq->b_dist);
  const cs_real_3_t *restrict b_face_normal
    = (const cs_real_3_t *restrict)cs_get_device_ptr_const_pf(fvq->b_face_normal);

  const cs_real_t *restrict cell_f_cen_1d
    = (const cs_real_t *restrict)cs_get_device_ptr_const_pf(fvq->cell_f_cen);
  const cs_lnum_t *restrict i_face_cells_1d
    = (const cs_lnum_t *restrict)cs_get_device_ptr_const_pf(m->i_face_cells);

  // printf("n_i_thread:%d\tn_i_groups:%d\tn_cells%d\n", n_i_threads, n_i_groups, n_cells);

  _sync_or_copy_real_h2d(pvar, n_cells_ext, device_id, stream,
                         &pvar_d, &_pvar_d);

  _sync_or_copy_real_h2d(coefav, n_b_faces, device_id, stream,
                         &coefa_d, &_coefa_d);
  _sync_or_copy_real_h2d(coefbv, n_b_faces, device_id, stream,
                         &coefb_d, &_coefb_d);

  CS_CUDA_CHECK(cudaEventRecord(mem_h2d, stream));

  // _init_rhs<<<gridsize_ext, blocksize, 0, stream>>>
  //   (n_cells_ext,
  //    rhs_d);
  // cudaMemset(rhs_d, 0, n_cells_ext*sizeof(cs_real_33_t));

  // _init_rhs_v2<<<gridsize_ext_1d, blocksize, 0, stream>>>
  //   (n_cells_ext*3*3,
  //    rhs_test_d);

  // _init_rhs_v3<<<gridsize_ext, blocksize, 0, stream>>>
  //   (n_cells_ext*3,
  //    rhs_test_d);

  CS_CUDA_CHECK(cudaEventRecord(init, stream));
	
  // bool status = false;
  // cs_lnum_t count_nan = 0, count_inf = 0;
  
  // _compute_rhs_lsq_v_i_face_v0<<<gridsize_if, blocksize, 0, stream>>>
  //     (n_i_faces,
  //      i_face_cells, 
  //      cell_f_cen, 
  //      rhs_d_v0, 
  //      pvar_d, 
  //      weight, 
  //      c_weight);

  _compute_rhs_lsq_v_i_face_cf<<<gridsize_if, blocksize, 0, stream>>>
      (n_i_faces,
       i_face_cells, 
       cell_f_cen, 
       rhs_d, 
       pvar_d, 
       weight, 
       c_weight);

<<<<<<< HEAD
  //_compute_rhs_lsq_v_i_face_v2<<<gridsize_if, blocksize, 0, stream>>>
  //    (n_i_faces,
  //     i_face_cells_1d, 
  //     cell_f_cen_1d, 
  //     rhs_test_d, 
  //     pvar_d, 
  //     weight, 
  //     c_weight);

  // _compute_rhs_lsq_v_i_face_v3cf<<<gridsize_if_bis, blocksize, 0, stream>>>
  //    (n_i_faces*3*3,
  //     i_face_cells, 
  //     cell_f_cen, 
  //     rhs_d, 
  //     pvar_d, 
  //     weight, 
  //     c_weight);

=======
  // _compute_rhs_lsq_v_i_face_v3<<<gridsize_if_bis, blocksize, 0, stream>>>
  //     (n_i_faces*3*3,
  //      i_face_cells, 
  //      cell_f_cen, 
  //      rhs_d, 
  //      pvar_d, 
  //      weight, 
  //      c_weight);
>>>>>>> de93fd17
  assert(cell_cells_idx);
  assert(cell_cells);
  assert(cell_f_cen);
  assert(rhs_d);
  assert(pvar_d);
  assert(weight);
  // _compute_rhs_lsq_v_i_face_gather<<<gridsize, blocksize, 0, stream>>>
  //     (n_cells,
  //      cell_cells_idx,
  //      cell_cells,
  //      cell_i_faces,
  //      cell_i_faces_sgn,
  //      cell_f_cen, 
  //      rhs_d, 
  //      pvar_d, 
  //      weight, 
  //      c_weight);

<<<<<<< HEAD
  // _compute_rhs_lsq_v_i_face_gather_v2<<<gridsize, blocksize, 0, stream>>>
  //    (n_cells,
  //     cell_cells_idx,
  //     cell_cells,
  //     cell_i_faces,
  //     cell_i_faces_sgn,
  //     cell_f_cen, 
  //     rhs_d, 
  //     pvar_d, 
  //     weight, 
  //     c_weight);
=======
  _compute_rhs_lsq_v_i_face_gather_v4<<<gridsize, blocksize, 0, stream>>>
      (n_cells,
       cell_cells_idx,
       cell_cells,
       cell_i_faces,
       cell_i_faces_sgn,
       cell_f_cen, 
       rhs_d, 
       pvar_d, 
       weight, 
       c_weight);
>>>>>>> de93fd17

  CS_CUDA_CHECK(cudaEventRecord(i_faces, stream));

  if(halo_type == CS_HALO_EXTENDED && cell_cells_idx != NULL){

    _compute_rhs_lsq_v_b_neighbor<<<gridsize, blocksize, 0, stream>>>
      (n_cells, 
       cell_cells_idx, 
       cell_cells, 
       cell_f_cen, 
       rhs_d, 
       pvar_d);
  }
  CS_CUDA_CHECK(cudaEventRecord(halo, stream));

  _compute_rhs_lsq_v_b_face<<<gridsize_bf, blocksize, 0, stream>>>
      (m->n_b_faces,
       b_face_cells, 
       cell_f_cen, 
       b_face_normal, 
       rhs_d, 
       pvar_d, 
       b_dist, 
       coefb_d, 
       coefa_d, 
       inc);

  // _compute_rhs_lsq_v_b_face_gather<<<gridsize_b, blocksize, 0, stream>>>
  //     (m->n_b_cells,
  //      cell_b_faces_idx,
  //      cell_b_faces,
  //      b_cells,
  //      b_face_normal, 
  //      rhs_d, 
  //      pvar_d, 
  //      b_dist, 
  //      coefb_d, 
  //      coefa_d, 
  //      inc);
    
  //_compute_rhs_lsq_v_b_face_gather_v2<<<gridsize_b, blocksize, 0, stream>>>
  //    (m->n_b_cells,
  //     cell_b_faces_idx,
  //     cell_b_faces,
  //     b_cells,
  //     b_face_normal, 
  //     rhs_d, 
  //     pvar_d, 
  //     b_dist, 
  //     coefb_d, 
  //     coefa_d, 
  //     inc);

  // _compute_rhs_lsq_v_b_face_v2<<<gridsize_bf, blocksize, 0, stream>>>
  //     (m->n_b_faces,
  //      b_face_cells, 
  //      cell_f_cen, 
  //      b_face_normal, 
  //      rhs_test_d, 
  //      pvar_d, 
  //      b_dist, 
  //      coefb_d, 
  //      coefa_d, 
  //      inc);

  CS_CUDA_CHECK(cudaEventRecord(b_faces, stream));

    
  // if (rhs_d != NULL) {
  //   size_t size = n_cells_ext * sizeof(cs_real_t) * 3 * 3;
  //   cs_cuda_copy_d2h(rhs, rhs_d, size);
  // }
  // else
  //   cs_sync_d2h(rhs);

  // /* Compute gradient */
  // /*------------------*/

  // _compute_gradient_lsq_v<<<gridsize, blocksize, 0, stream>>>
  //   (n_cells,
  //    grad_d, 
  //    rhs_d, 
  //    cocg_d);

  // _compute_gradient_lsq_v_v4<<<gridsize, blocksize, 0, stream>>>
  //   (n_cells,
  //    grad_d, 
  //    rhs_d, 
  //    cocg_d);


  // _compute_gradient_lsq_v_v5<<<gridsize_ext_1d, blocksize, 0, stream>>>
  //   (n_cells*3*3,
  //    gradv_test_d, 
  //    rhs_test_d, 
  //    cocg_d);

  _compute_gradient_lsq_v_v6<<<gridsize_ext_1d, blocksize, 0, stream>>>
    (n_cells*3*3,
     grad_d, 
     rhs_d, 
     cocg_d);

  CS_CUDA_CHECK(cudaEventRecord(gradient, stream));

  // /* Sync to host */
  if (grad_d != NULL) {
    size_t size = n_cells * sizeof(cs_real_t) * 3 * 3;
    cs_cuda_copy_d2h(gradv, grad_d, size);
  }
  else
    cs_sync_d2h(gradv);

  CS_CUDA_CHECK(cudaEventRecord(stop, stream));
  CS_CUDA_CHECK(cudaEventSynchronize(stop));

  cudaStreamSynchronize(stream);
  cudaStreamDestroy(stream);

  msec = 0.0f;
	CS_CUDA_CHECK(cudaEventElapsedTime(&msec, mem_h2d, init));
  printf("Kernels execution time in us: \t");
  printf("Init = %f\t", msec*1000.f);

  msec = 0.0f;
	CS_CUDA_CHECK(cudaEventElapsedTime(&msec, init, i_faces));
  printf("I_faces = %f\t", msec*1000.f);

  msec = 0.0f;
	CS_CUDA_CHECK(cudaEventElapsedTime(&msec, i_faces, halo));
  printf("Halo = %f\t", msec*1000.f);

  msec = 0.0f;
  CS_CUDA_CHECK(cudaEventElapsedTime(&msec, halo, b_faces));
  printf("B_faces = %f\t", msec*1000.f);

  msec = 0.0f;
  CS_CUDA_CHECK(cudaEventElapsedTime(&msec, b_faces, gradient));
  printf("Gradient = %f\t", msec*1000.f);

  msec = 0.0f;
  CS_CUDA_CHECK(cudaEventElapsedTime(&msec, mem_h2d, gradient));
  printf("Total kernel = %f\t", msec*1000.f);
  
  msec = 0.0f;
  CS_CUDA_CHECK(cudaEventElapsedTime(&msec, start, stop));
  printf("Total = %f\t", msec*1000.f);

  printf("\n");

  free(pvar_copy);

  if (_pvar_d != NULL)
    CS_CUDA_CHECK(cudaFree(_pvar_d));
  if (_coefa_d != NULL)
    CS_CUDA_CHECK(cudaFree(_coefa_d));
  if (_coefb_d != NULL)
    CS_CUDA_CHECK(cudaFree(_coefb_d));

  CS_CUDA_CHECK(cudaFree(rhs_d));
  CS_CUDA_CHECK(cudaFree(rhs_d_v0));
  CS_CUDA_CHECK(cudaFree(rhs_test_d));
  CS_CUDA_CHECK(cudaFree(cocg_d));
  CS_CUDA_CHECK(cudaFree(grad_d));
  CS_CUDA_CHECK(cudaFree(gradv_test_d));
  CS_CUDA_CHECK(cudaFree(pvar_d_1d));
  
}<|MERGE_RESOLUTION|>--- conflicted
+++ resolved
@@ -1021,7 +1021,6 @@
        weight, 
        c_weight);
 
-<<<<<<< HEAD
   //_compute_rhs_lsq_v_i_face_v2<<<gridsize_if, blocksize, 0, stream>>>
   //    (n_i_faces,
   //     i_face_cells_1d, 
@@ -1031,16 +1030,6 @@
   //     weight, 
   //     c_weight);
 
-  // _compute_rhs_lsq_v_i_face_v3cf<<<gridsize_if_bis, blocksize, 0, stream>>>
-  //    (n_i_faces*3*3,
-  //     i_face_cells, 
-  //     cell_f_cen, 
-  //     rhs_d, 
-  //     pvar_d, 
-  //     weight, 
-  //     c_weight);
-
-=======
   // _compute_rhs_lsq_v_i_face_v3<<<gridsize_if_bis, blocksize, 0, stream>>>
   //     (n_i_faces*3*3,
   //      i_face_cells, 
@@ -1049,7 +1038,6 @@
   //      pvar_d, 
   //      weight, 
   //      c_weight);
->>>>>>> de93fd17
   assert(cell_cells_idx);
   assert(cell_cells);
   assert(cell_f_cen);
@@ -1068,7 +1056,6 @@
   //      weight, 
   //      c_weight);
 
-<<<<<<< HEAD
   // _compute_rhs_lsq_v_i_face_gather_v2<<<gridsize, blocksize, 0, stream>>>
   //    (n_cells,
   //     cell_cells_idx,
@@ -1080,7 +1067,7 @@
   //     pvar_d, 
   //     weight, 
   //     c_weight);
-=======
+  
   _compute_rhs_lsq_v_i_face_gather_v4<<<gridsize, blocksize, 0, stream>>>
       (n_cells,
        cell_cells_idx,
@@ -1092,7 +1079,6 @@
        pvar_d, 
        weight, 
        c_weight);
->>>>>>> de93fd17
 
   CS_CUDA_CHECK(cudaEventRecord(i_faces, stream));
 
