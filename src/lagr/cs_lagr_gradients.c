--- conflicted
+++ resolved
@@ -115,9 +115,7 @@
                          cs_glob_physical_constants->gravity[2]};
 
   bool turb_disp_model = false;
-  if (   cs_glob_lagr_model->modcpl > 0
-      && cs_glob_time_step->nt_cur > cs_glob_lagr_model->modcpl
-      && cs_glob_time_step->nt_cur > cs_glob_lagr_stat_options->idstnt)
+  if (   cs_glob_lagr_model->modcpl == 1)
     turb_disp_model = true;
 
   /* Use pressure gradient of NEPTUNE_CFD if needed */
@@ -265,12 +263,7 @@
   /* Compute velocity gradient
      ========================= */
 
-<<<<<<< HEAD
-  if (cs_glob_lagr_model->modcpl == 1 || cs_glob_lagr_model->shape > 0 ) {
-
-=======
   if (turb_disp_model || cs_glob_lagr_model->shape > 0 ) {
->>>>>>> cdced2e4
     cs_field_gradient_vector(extra->vel,
                              time_id,
                              inc,
