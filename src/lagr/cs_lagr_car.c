/*============================================================================
 * Compute particle characteristics: Tp, TL and PI
 *============================================================================*/

/*
  This file is part of Code_Saturne, a general-purpose CFD tool.

  Copyright (C) 1998-2020 EDF S.A.

  This program is free software; you can redistribute it and/or modify it under
  the terms of the GNU General Public License as published by the Free Software
  Foundation; either version 2 of the License, or (at your option) any later
  version.

  This program is distributed in the hope that it will be useful, but WITHOUT
  ANY WARRANTY; without even the implied warranty of MERCHANTABILITY or FITNESS
  FOR A PARTICULAR PURPOSE.  See the GNU General Public License for more
  details.

  You should have received a copy of the GNU General Public License along with
  this program; if not, write to the Free Software Foundation, Inc., 51 Franklin
  Street, Fifth Floor, Boston, MA 02110-1301, USA.
*/

/*----------------------------------------------------------------------------*/

/*============================================================================
 * Functions dealing with particle tracking
 *============================================================================*/

/*----------------------------------------------------------------------------
 * Standard C library headers
 *----------------------------------------------------------------------------*/

#include <limits.h>
#include <stdio.h>
#include <stddef.h>
#include <stdlib.h>
#include <string.h>
#include <math.h>
#include <ctype.h>
#include <float.h>
#include <assert.h>

/*----------------------------------------------------------------------------
 *  Local headers
 *----------------------------------------------------------------------------*/

#include "bft_printf.h"
#include "bft_error.h"
#include "bft_mem.h"

#include "fvm_periodicity.h"

#include "cs_base.h"
#include "cs_defs.h"
#include "cs_math.h"
#include "cs_halo.h"
#include "cs_interface.h"
#include "cs_math.h"
#include "cs_mesh.h"
#include "cs_mesh_quantities.h"
#include "cs_order.h"
#include "cs_parall.h"
#include "cs_search.h"
#include "cs_timer_stats.h"
#include "cs_thermal_model.h"

#include "cs_field.h"
#include "cs_field_pointer.h"

#include "cs_physical_constants.h"
#include "cs_physical_model.h"

#include "cs_lagr.h"
#include "cs_lagr_new.h"
#include "cs_lagr_particle.h"
#include "cs_lagr_stat.h"
#include "cs_lagr_precipitation_model.h"
#include "cs_lagr_prototypes.h"

/*----------------------------------------------------------------------------
 *  Header for the current file
 *----------------------------------------------------------------------------*/

#include "cs_lagr_car.h"

/*----------------------------------------------------------------------------*/

/*! (DOXYGEN_SHOULD_SKIP_THIS) \endcond */

/*=============================================================================
 * Public function definitions
 *============================================================================*/

/*----------------------------------------------------------------------------*/
/*!
 * \brief Compute particle characteristics: Tp, TL and PI
 *
 * \param[in] iprev     time step indicator for fields
 *                        0: use fields at current time step
 *                        1: use fields at previous time step
 * \param[in]  dt       time step (per cell)
 * \param[out] taup     dynamic characteristic time
 * \param[out] tlag     fluid characteristic time
 * \param[out] piil     term in integration of up sde
 * \param[out] bx       turbulence characteristics
 * \param[out] tempct   thermal charactersitic time
 * \param[in]  gradpr   pressure gradient
 * \param[in]  gradvf   fluid velocity gradient
 */
/*----------------------------------------------------------------------------*/

void
cs_lagr_car(int              iprev,
            const cs_real_t  dt[],
            cs_real_t        taup[],
            cs_real_3_t      tlag[],
            cs_real_3_t      piil[],
            cs_real_33_t     bx[],
            cs_real_t        tempct[],
            cs_real_3_t      gradpr[],
            cs_real_33_t     gradvf[])
{
  /* Particles management */

  cs_lagr_particle_set_t  *p_set = cs_glob_lagr_particle_set;
  const cs_lagr_attribute_map_t  *p_am = p_set->p_am;

  /* Mesh */

  cs_mesh_t  *mesh = cs_glob_mesh;
  cs_lnum_t ncel = mesh->n_cells;

  cs_lagr_extra_module_t *extra = cs_get_lagr_extra_module();
  iprev = CS_MIN(iprev, extra->vel->n_time_vals -1);

  /* Initialization
     ---------------*/

  bool turb_disp_model = false;
  if (   cs_glob_lagr_model->modcpl > 0
      && cs_glob_time_step->nt_cur > cs_glob_lagr_model->modcpl
      && cs_glob_time_step->nt_cur > cs_glob_lagr_stat_options->idstnt)
    turb_disp_model = true;

  cs_lnum_t nor = cs_glob_lagr_time_step->nor;

  cs_real_t bbi[3] = {0.0, 0.0, 0.0};
  cs_real_t ktil   = 0.0;

  cs_real_t rec    = 1000.0;
  cs_real_t c0     = 2.1;
  cs_real_t cl     = 1.0 / (0.5 + (3.0 / 4.0) * c0);
  cs_real_t cb     = 0.8;
  cs_real_t cbcb   = 0.64;
  cs_real_t d6spi  = 6.0 / cs_math_pi;
  cs_real_t d1s3   = 1.0 / 3.0;

  const cs_real_t *grav = cs_glob_physical_constants->gravity;

  /* Compute Tp and Tc in case of thermal model
     -------------------------------------------*/

  for (cs_lnum_t ip = 0; ip < p_set->n_particles; ip++) {

    unsigned char *particle = p_set->p_buffer + p_am->extents * ip;

    cs_real_t      p_diam   = cs_lagr_particle_get_real(particle, p_am,
                                                        CS_LAGR_DIAMETER);
    cs_lnum_t      cell_id  = cs_lagr_particle_get_lnum(particle, p_am,
                                                        CS_LAGR_CELL_ID);

    /* FIXME we may still need to do computations here */
    if (cs_lagr_particles_get_flag(p_set, ip, CS_LAGR_PART_FIXED))
      continue;

    cs_real_t p_mass = cs_lagr_particle_get_real(particle, p_am, CS_LAGR_MASS);
    cs_real_t p_rom  = p_mass * d6spi / pow(p_diam, 3.0);

    cs_real_t  rom           = extra->cromf->val[cell_id];
    cs_real_t  xnul          = extra->viscl->val[cell_id] / rom;
    cs_real_t *part_vel_seen = cs_lagr_particle_attr(particle, p_am,
                                                     CS_LAGR_VELOCITY_SEEN);
    cs_real_t *part_vel      = cs_lagr_particle_attr(particle, p_am,
                                                     CS_LAGR_VELOCITY);

    cs_real_t rel_vel_norm = cs_math_3_distance(part_vel_seen, part_vel);

    /* Compute the local Reynolds number */
    cs_real_t rep = rel_vel_norm * p_diam / xnul; /* local Reynolds number */

    cs_real_t d2 = cs_math_sq(p_diam); /* drag coefficient */

    cs_real_t fdr;
    if (rep <= rec)
      fdr = 18.0 * xnul * (1.0 + 0.15 * pow (rep, 0.687)) / d2;
    else
      fdr = 0.44 * 3.0 / 4.0 * rel_vel_norm / p_diam;

    /* Tp computation */
    taup[ip] = p_rom / rom / fdr;

    /* Added-mass term? */
    if (cs_glob_lagr_time_scheme->iadded_mass == 1)
      taup[ip] *= (  1.0
                   + 0.5 * cs_glob_lagr_time_scheme->added_mass_const
                         * rom / p_rom);

    /* Tp user computation */

    cs_user_lagr_rt(ip, rep, rel_vel_norm, rom, p_rom, xnul, taup, dt);

    /* Tc computation */

    if (   (   cs_glob_lagr_model->physical_model == CS_LAGR_PHYS_HEAT
            && cs_glob_lagr_specific_physics->itpvar == 1)
        || (cs_glob_lagr_model->physical_model == CS_LAGR_PHYS_COAL) ) {

      /* Fluid Cp */
      cs_real_t xcp;
      if (extra->icp > 0)
        xcp = extra->cpro_cp->val[0];
      else
        xcp = cs_glob_fluid_properties->cp0;

      /* Local Nu computation */
      /* a priori in gas or pulverized coal combustion,
         diffusivity is always constant */
      cs_real_t xrkl;
      if (   cs_glob_physical_model_flag[CS_COMBUSTION_EBU] == 0
          || cs_glob_physical_model_flag[CS_COMBUSTION_EBU] == 2)
        xrkl = extra->diftl0 / rom;
      else if (extra->cpro_viscls != NULL)
        xrkl = extra->cpro_viscls->val[cell_id] / (rom * xcp);
      else
        xrkl = extra->visls0 / (rom * xcp);

      cs_real_t prt  = xnul / xrkl;
      cs_real_t fnus = 2.0 + 0.55 * pow (rep, 0.5) * pow (prt, (d1s3));

      cs_real_t p_cp = cs_lagr_particle_get_real(particle, p_am, CS_LAGR_CP);

      /* Thermal characteristic time Tc computation */
      tempct[ip] = d2 * p_rom * p_cp / (fnus * 6.0 * rom * xcp * xrkl);

      /* User computation for Tc */
      cs_user_lagr_rt_t(ip, rep, rel_vel_norm, rom, p_rom,
                        xnul, xcp, xrkl, tempct, dt);

      /* Implicit source term for return thermal coupling */
      tempct[p_set->n_particles + ip]
        = fnus * cs_math_pi * p_diam * xrkl * rom;
    }

  }

  /* Compute TL
     ---------- */

  /* Compute turbulent kinetic energy and dissipation
     based on turbulence model */

  if (cs_glob_lagr_model->idistu == 1) {

    cs_real_t  *energi = NULL, *dissip = NULL;
    BFT_MALLOC(energi, ncel, cs_real_t);
    BFT_MALLOC(dissip, ncel, cs_real_t);

    if (extra->itytur == 2 || extra->iturb == 50) {

      for (cs_lnum_t cell_id = 0; cell_id < ncel; cell_id++) {
        energi[cell_id] = extra->cvar_k->vals[iprev][cell_id];
        dissip[cell_id] = extra->cvar_ep->vals[iprev][cell_id];
      }

    }
    else if (extra->itytur == 3) {

      if (extra->cvar_rij == NULL) {

        /* Deprecated irijco = 0 */
        for (cs_lnum_t cell_id = 0; cell_id < ncel; cell_id++) {

          energi[cell_id] = 0.5 * (  extra->cvar_r11->vals[iprev][cell_id]
                                   + extra->cvar_r22->vals[iprev][cell_id]
                                   + extra->cvar_r33->vals[iprev][cell_id]);
          dissip[cell_id] = extra->cvar_ep->vals[iprev][cell_id];

        }

      } else {

        /* irijco = 1 */
        for (cs_lnum_t cell_id = 0; cell_id < ncel; cell_id++) {

          energi[cell_id] = 0.5 * ( extra->cvar_rij->vals[iprev][6*cell_id]
                                  + extra->cvar_rij->vals[iprev][6*cell_id + 1]
                                  + extra->cvar_rij->vals[iprev][6*cell_id + 2]
                                  );
          dissip[cell_id] = extra->cvar_ep->vals[iprev][cell_id];

        }

      }
    }
    else if (extra->iturb == 60) {

      for (cs_lnum_t cell_id = 0; cell_id < ncel; cell_id++) {
        energi[cell_id] = extra->cvar_k->vals[iprev][cell_id];
        dissip[cell_id] = extra->cmu * energi[cell_id]
                                     * extra->cvar_omg->vals[iprev][cell_id];
      }

    }
    else {

      bft_error
        (__FILE__, __LINE__, 0,
         _("Lagrangian turbulent dispersion is not compatible with\n"
           "the selected turbulence model.\n"
           "\n"
           "Turbulent dispersion is taken into account with idistu = %d\n"
           " Activated turbulence model is %d, when only k-eps, Rij-eps,\n"
           " V2f or k-omega are handled."),
         (int)cs_glob_lagr_model->idistu,
         (int)extra->iturb);

    }

    /* -> Calculation of TL and BX     */

    for (cs_lnum_t ip = 0; ip < p_set->n_particles; ip++) {

      if (cs_lagr_particles_get_flag(p_set, ip, CS_LAGR_PART_FIXED)) {
        for (cs_lnum_t id = 0; id < 3; id++ ) {
          tlag[ip][id]      = cs_math_epzero;
          bx[ip][id][nor-1] = 0.0;
        }

      }

      unsigned char *particle = p_set->p_buffer + p_am->extents * ip;

      cs_lnum_t cell_id = cs_lagr_particle_get_lnum(particle, p_am,
                                                    CS_LAGR_CELL_ID);

      cs_real_t vpart[3], vflui[3];

      if (dissip[cell_id] > 0.0 && energi[cell_id] > 0.0) {

        cs_real_t *part_vel_seen = cs_lagr_particle_attr(particle, p_am,
                                                         CS_LAGR_VELOCITY_SEEN);
        cs_real_t *part_vel      = cs_lagr_particle_attr(particle, p_am,
                                                         CS_LAGR_VELOCITY);

        cs_real_t tl  = cl * energi[cell_id] / dissip[cell_id];
        tl  = CS_MAX(tl, cs_math_epzero);

        for (cs_lnum_t i = 0; i < 3; i++) {
          vpart[i] = part_vel[i];
          vflui[i] = part_vel_seen[i];
        }

<<<<<<< HEAD
        if (cs_glob_lagr_model->modcpl == 1) {
=======
        if (turb_disp_model) {
>>>>>>> cdced2e4

          int stat_type = cs_lagr_stat_type_from_attr_id(CS_LAGR_VELOCITY);

          cs_field_t *stat_vel
            = cs_lagr_stat_get_moment(stat_type,
                                      CS_LAGR_STAT_GROUP_PARTICLE,
                                      CS_LAGR_MOMENT_MEAN,
                                      0,
                                      -1);

          cs_field_t *stat_w = cs_lagr_stat_get_stat_weight(0);

          if (stat_w->val[cell_id] > cs_glob_lagr_stat_options->threshold) {

            for (cs_lnum_t i = 0; i < 3; i++) {
              vpart[i] = stat_vel->val[cell_id * 3 + i];
              vflui[i] = extra->vel->vals[iprev][cell_id * 3 + i];
            }

          }

        }

        cs_real_t uvwdif = 0.;
        for  (cs_lnum_t i = 0; i < 3; i++)
          uvwdif += cs_math_sq(vflui[i] - vpart[i]);

        uvwdif = (3.0 * uvwdif) / (2.0 * energi[cell_id]);

<<<<<<< HEAD
        if (cs_glob_lagr_model->modcpl == 1) {
=======
        if (turb_disp_model) {

          /* The complete model is made isotropic
           *
           * TL_i^* = TL / B_i
           *
           * B^2_n  = 1 +  beta^2 |<u_r>|^2/(2 k_f / 3)
           * B^2_t1 = 1 +4 beta^2 |<u_r>|^2/(2 k_f / 3)
           * B^2_t2 = 1 +4 beta^2 |<u_r>|^2/(2 k_f / 3)
           *
           * is replaced by "tr(B^2)/3 Id"
           * */
          if (cs_glob_lagr_model->idirla == 0) {
            bbi[0] = sqrt(1.0 + 3. * cbcb * uvwdif);
            bbi[1] = sqrt(1.0 + 3. * cbcb * uvwdif);
            bbi[2] = sqrt(1.0 + 3. * cbcb * uvwdif);
          }
>>>>>>> cdced2e4

          /* relative main direction */
          cs_real_3_t vrn, n_dir;
          for (cs_lnum_t i = 0; i < 3; i++)
            vrn[i] = vpart[i] - vflui[i];

          cs_math_3_normalise(vrn, n_dir);

          /* crossing trajectory in the n_dir direction */
          cs_real_t an, at;
          an = (1.0 + cbcb * uvwdif);
          at = (1.0 + 4.0 * cbcb * uvwdif);

          /* We take (only) the diagonal part of
           *  an. n(x)n + at (1 - n(x)n) */
          for (cs_lnum_t id = 0; id < 3; id++)
            bbi[id] = sqrt(an * cs_math_pow2(n_dir[id]) +
                           at * (1. - cs_math_pow2(n_dir[id])));

          /* Compute the timescale of the fluid velocities seen by discrete
           * particles in parallel and transverse directions */
          for (cs_lnum_t id = 0; id < 3; id++)
            tlag[ip][id] = tl / bbi[id];

          if (extra->itytur == 3) {

            /* Deprecated irijco = 0 */
            if (extra->cvar_rij == NULL) {
              cs_real_t r11  = extra->cvar_r11->vals[iprev][cell_id];
              cs_real_t r22  = extra->cvar_r22->vals[iprev][cell_id];
              cs_real_t r33  = extra->cvar_r33->vals[iprev][cell_id];
              ktil = 3.0 * (r11 * bbi[0] + r22 * bbi[1] + r33 * bbi[2])
                         / (2.0 * (bbi[0] + bbi[1] + bbi[2]));
            } else {
              cs_real_t r11  = extra->cvar_rij->vals[iprev][6*cell_id    ];
              cs_real_t r22  = extra->cvar_rij->vals[iprev][6*cell_id + 1];
              cs_real_t r33  = extra->cvar_rij->vals[iprev][6*cell_id + 2];
              ktil = 3.0 * (r11 * bbi[0] + r22 * bbi[1] + r33 * bbi[2])
                         / (2.0 * (bbi[0] + bbi[1] + bbi[2]));
            }

          }
          else if (   extra->itytur == 2
                   || extra->iturb == 50 || extra->iturb == 60) {

            ktil = energi[cell_id];
          
          }

          for (cs_lnum_t id = 0; id < 3; id++) {

            cs_real_t bxi
              = dissip[cell_id] * (  (c0  * bbi[id] * ktil / energi[cell_id])
                                   + (  (bbi[id] * ktil / energi[cell_id] - 1.0)
                                      * 2.0 / 3.0));
            if (bxi > 0.0)
              bx[ip][id][nor-1] = sqrt(bxi);
            else
              bx[ip][id][nor-1] = 0.0;

          }

        }
        else {

          for (cs_lnum_t id = 0; id < 3; id++)
            tlag[ip][id] = tl;

          if (cs_glob_lagr_model->idiffl == 0) {
            uvwdif      = sqrt(uvwdif);
            tlag[ip][0] = tl / (1.0 + cb * uvwdif);
            tlag[ip][1] = tlag[ip][0];
            tlag[ip][2] = tlag[ip][0];
          }

          bx[ip][0][nor-1] = sqrt (c0 * dissip[cell_id]);
          bx[ip][1][nor-1] = bx[ip][0][nor-1];
          bx[ip][2][nor-1] = bx[ip][0][nor-1];

        }

      }

    }

    BFT_FREE(energi);
    BFT_FREE(dissip);
    
  }
  else {

    for (cs_lnum_t ip = 0; ip < p_set->n_particles; ip++) {

      /* FIXME we may still need to do computations here */
      if (cs_lagr_particles_get_flag(p_set, ip, CS_LAGR_PART_FIXED))
        continue;

      for (cs_lnum_t id = 0; id < 3; id++ ) {
        tlag[ip][id] = cs_math_epzero;
        bx[ip][id][nor-1] = 0.0;
      }

    }

  }

  /* Compute Pii
     ----------- */

<<<<<<< HEAD
  if (cs_glob_lagr_model->modcpl == 1) {
=======
  if (turb_disp_model) {
>>>>>>> cdced2e4

    int stat_type = cs_lagr_stat_type_from_attr_id(CS_LAGR_VELOCITY);

    cs_field_t *stat_vel
      = cs_lagr_stat_get_moment(stat_type,
                                CS_LAGR_STAT_GROUP_PARTICLE,
                                CS_LAGR_MOMENT_MEAN,
                                0,
                                -1);

    cs_field_t *stat_w = cs_lagr_stat_get_stat_weight(0);

    for (cs_lnum_t ip = 0; ip < p_set->n_particles; ip++) {

      unsigned char *particle = p_set->p_buffer + p_am->extents * ip;

      cs_lnum_t cell_id = cs_lagr_particle_get_lnum(particle, p_am,
                                                    CS_LAGR_CELL_ID);

      /* Compute: II = ( -grad(P)/Rom(f)+grad(<Vf>)*(<Up>-<Uf>) + g ) */

      cs_real_t romf = extra->cromf->val[cell_id];

      for (cs_lnum_t id = 0; id < 3; id++) {

        piil[ip][id] = -gradpr[cell_id][id] / romf + grav[id];

        if (stat_w->val[cell_id] > cs_glob_lagr_stat_options->threshold) {

          for (cs_lnum_t i = 0; i < 3; i++) {
            cs_real_t vpm   = stat_vel->val[cell_id*3 + i];
            cs_real_t vflui = extra->vel->vals[iprev][cell_id*3 + i];
            piil[ip][id] += gradvf[cell_id][id][i] * (vpm - vflui);
          }

        }

      }
    }
  }
  else {

    for (cs_lnum_t ip = 0; ip < p_set->n_particles; ip++) {

      unsigned char *particle = p_set->p_buffer + p_am->extents * ip;

      cs_lnum_t cell_id = cs_lagr_particle_get_lnum(particle, p_am,
                                                    CS_LAGR_CELL_ID);

      /* Compute: II = ( -grad(P)/Rom(f) + g) */

      cs_real_t romf = extra->cromf->val[cell_id];

      for (cs_lnum_t id = 0; id < 3; id++)
        piil[ip][id] = -gradpr[cell_id][id] / romf + grav[id];

    }

  }

}

/*----------------------------------------------------------------------------*/

END_C_DECLS<|MERGE_RESOLUTION|>--- conflicted
+++ resolved
@@ -139,9 +139,7 @@
      ---------------*/
 
   bool turb_disp_model = false;
-  if (   cs_glob_lagr_model->modcpl > 0
-      && cs_glob_time_step->nt_cur > cs_glob_lagr_model->modcpl
-      && cs_glob_time_step->nt_cur > cs_glob_lagr_stat_options->idstnt)
+  if (   cs_glob_lagr_model->modcpl == 1)
     turb_disp_model = true;
 
   cs_lnum_t nor = cs_glob_lagr_time_step->nor;
@@ -362,11 +360,7 @@
           vflui[i] = part_vel_seen[i];
         }
 
-<<<<<<< HEAD
-        if (cs_glob_lagr_model->modcpl == 1) {
-=======
         if (turb_disp_model) {
->>>>>>> cdced2e4
 
           int stat_type = cs_lagr_stat_type_from_attr_id(CS_LAGR_VELOCITY);
 
@@ -396,27 +390,7 @@
 
         uvwdif = (3.0 * uvwdif) / (2.0 * energi[cell_id]);
 
-<<<<<<< HEAD
-        if (cs_glob_lagr_model->modcpl == 1) {
-=======
         if (turb_disp_model) {
-
-          /* The complete model is made isotropic
-           *
-           * TL_i^* = TL / B_i
-           *
-           * B^2_n  = 1 +  beta^2 |<u_r>|^2/(2 k_f / 3)
-           * B^2_t1 = 1 +4 beta^2 |<u_r>|^2/(2 k_f / 3)
-           * B^2_t2 = 1 +4 beta^2 |<u_r>|^2/(2 k_f / 3)
-           *
-           * is replaced by "tr(B^2)/3 Id"
-           * */
-          if (cs_glob_lagr_model->idirla == 0) {
-            bbi[0] = sqrt(1.0 + 3. * cbcb * uvwdif);
-            bbi[1] = sqrt(1.0 + 3. * cbcb * uvwdif);
-            bbi[2] = sqrt(1.0 + 3. * cbcb * uvwdif);
-          }
->>>>>>> cdced2e4
 
           /* relative main direction */
           cs_real_3_t vrn, n_dir;
@@ -526,11 +500,7 @@
   /* Compute Pii
      ----------- */
 
-<<<<<<< HEAD
-  if (cs_glob_lagr_model->modcpl == 1) {
-=======
   if (turb_disp_model) {
->>>>>>> cdced2e4
 
     int stat_type = cs_lagr_stat_type_from_attr_id(CS_LAGR_VELOCITY);
 
